{
  "name": "@eth-optimism/contracts",
  "version": "0.3.5",
  "main": "dist/index",
  "files": [
    "dist/**/*.js",
    "dist/types/*.ts",
    "dist/types-ovm/*.ts",
    "artifacts/contracts/**/*.json",
    "artifacts-ovm/contracts/**/*.json",
    "deployments/**/*.json",
    "OVM",
    "iOVM",
    "libraries",
    "mockOVM"
  ],
  "types": "dist/index",
  "author": "Optimism PBC",
  "license": "MIT",
  "scripts": {
    "all": "yarn clean && yarn build && yarn test && yarn lint:fix && yarn lint",
    "build": "./scripts/build.sh",
    "build:kovan": "yarn run build:contracts && yarn run build:typescript && yarn run build:copy && CHAIN_ID=69 yarn run build:dump && yarn run build:typechain",
    "build:mainnet": "yarn run build:contracts && yarn run build:typescript && yarn run build:copy && CHAIN_ID=10 yarn run build:dump && yarn run build:typechain",
    "build:typescript": "tsc -p ./tsconfig.build.json",
    "build:contracts": "hardhat compile --show-stack-traces",
    "build:contracts:ovm": "hardhat compile --network optimism",
    "build:dump": "ts-node \"bin/take-dump.ts\"",
    "build:typechain": "hardhat typechain",
    "build:typechain:ovm": "hardhat --network optimism typechain",
    "test": "yarn run test:contracts",
    "test:contracts": "hardhat test --show-stack-traces",
    "test:gas": "hardhat test \"test/contracts/OVM/execution/OVM_StateManager.gas-spec.ts\" --no-compile --show-stack-traces",
    "test:coverage": "NODE_OPTIONS=--max_old_space_size=8192 hardhat coverage",
    "test:slither": "slither .",
    "pretest:slither": "rm -f @openzeppelin && rm -f @ens && rm -f hardhat && ln -s ../../node_modules/@openzeppelin @openzeppelin && ln -s ../../node_modules/@ens @ens && ln -s ../../node_modules/hardhat hardhat",
    "posttest:slither": "rm -f @openzeppelin && rm -f @ens && rm -f hardhat",
    "lint": "yarn lint:fix && yarn lint:check",
    "lint:fix": "yarn run lint:fix:typescript",
    "lint:fix:typescript": "prettier --config .prettierrc.json --write \"hardhat.config.ts\" \"{src,test}/**/*.ts\"",
    "lint:check": "yarn run lint:typescript",
    "lint:typescript": "tslint --format stylish --project .",
    "clean": "rm -rf ./dist ./artifacts ./artifacts-ovm ./cache ./cache-ovm ./tsconfig.build.tsbuildinfo",
    "deploy": "ts-node \"./bin/deploy.ts\" && yarn generate-markdown",
    "serve": "./bin/serve_dump.sh",
    "prepublishOnly": "yarn copyfiles -u 2 \"contracts/optimistic-ethereum/**/*\" ./",
    "postpublish": "rimraf OVM iOVM libraries mockOVM",
    "prepack": "yarn prepublishOnly",
    "postpack": "yarn postpublish",
    "generate-markdown": "node \"./scripts/generate-markdown.js\""
  },
  "dependencies": {
    "@eth-optimism/core-utils": "^0.4.5",
    "@ethersproject/abstract-provider": "^5.0.8",
    "@ethersproject/abstract-signer": "^5.1.0",
    "@ethersproject/contracts": "^5.0.5",
    "glob": "^7.1.6"
  },
  "devDependencies": {
    "@codechecks/client": "0.1.10-beta",
    "@eth-optimism/hardhat-ovm": "^0.2.2",
<<<<<<< HEAD
    "@eth-optimism/smock": "^1.1.3",
    "@ethersproject/transactions": "^5.0.31",
=======
    "@eth-optimism/smock": "^1.1.5",
>>>>>>> cc742715
    "@nomiclabs/hardhat-ethers": "^2.0.1",
    "@nomiclabs/hardhat-waffle": "^2.0.1",
    "@openzeppelin/contracts": "^3.3.0",
    "@openzeppelin/contracts-upgradeable": "^3.3.0",
    "@typechain/ethers-v5": "1.0.0",
    "@typechain/hardhat": "^1.0.1",
    "@types/buffer-xor": "^2.0.0",
    "@types/chai": "^4.2.17",
    "@types/copyfiles": "^2.4.0",
    "@types/glob": "^7.1.3",
    "@types/lodash": "^4.14.161",
    "@types/mkdirp": "^1.0.1",
    "@types/mocha": "^8.2.2",
    "@types/yargs": "^16.0.1",
    "buffer-xor": "^2.0.2",
    "chai": "^4.3.1",
    "copyfiles": "^2.3.0",
    "directory-tree": "^2.2.7",
    "dotenv": "^8.2.0",
    "ethereum-waffle": "^3.3.0",
    "ethers": "^5.0.31",
    "ganache-core": "^2.13.2",
    "hardhat": "^2.2.1",
    "hardhat-deploy": "^0.7.4",
    "hardhat-gas-reporter": "^1.0.4",
    "lodash": "^4.17.20",
    "merkle-patricia-tree": "^4.0.0",
    "merkletreejs": "^0.2.12",
    "mkdirp": "^1.0.4",
    "mocha": "^8.3.0",
    "prettier": "^2.2.1",
    "random-bytes-seed": "^1.0.3",
    "rlp": "^2.2.6",
    "solidity-coverage": "^0.7.16",
    "ts-generator": "0.0.8",
    "ts-node": "^9.1.1",
    "tslint": "^6.1.3",
    "tslint-config-prettier": "^1.18.0",
    "tslint-no-focused-test": "^0.5.0",
    "tslint-plugin-prettier": "^2.3.0",
    "typechain": "2.0.0",
    "yargs": "^16.2.0"
  },
  "peerDependencies": {
    "ethers": "^5.0.0"
  }
}<|MERGE_RESOLUTION|>--- conflicted
+++ resolved
@@ -59,12 +59,8 @@
   "devDependencies": {
     "@codechecks/client": "0.1.10-beta",
     "@eth-optimism/hardhat-ovm": "^0.2.2",
-<<<<<<< HEAD
     "@eth-optimism/smock": "^1.1.3",
     "@ethersproject/transactions": "^5.0.31",
-=======
-    "@eth-optimism/smock": "^1.1.5",
->>>>>>> cc742715
     "@nomiclabs/hardhat-ethers": "^2.0.1",
     "@nomiclabs/hardhat-waffle": "^2.0.1",
     "@openzeppelin/contracts": "^3.3.0",
